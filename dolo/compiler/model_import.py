from __future__ import division

import numpy

from dolo.misc.display import read_file_or_url

def yaml_import(fname, txt=None, return_symbolic=False):

    if txt is None:

        txt = read_file_or_url(fname)

    txt = txt.replace('^', '**')

    import yaml

    try:
        data = yaml.safe_load(txt)
    except Exception as e:
        raise e

    if 'symbols' not in data:
        if 'declarations' in data:
            data['symbols'] = data['declarations']
            # TODO: raise an error/warning here
        else:
            raise Exception("Missing section: 'symbols'.")

    if 'model_type' not in data:
        if 'markov_states' in data['symbols']:
            model_type = 'dtmscc'
        elif 'states' in data['symbols']:
            model_type = 'dtcscc'
        elif 'variables' in data['symbols']:
            model_type = 'dynare'
        else:
            raise Exception("'model_type' was not defined and couldn't be guessed.")
        print("Model type detected as '{}'".format(model_type))
    else:
        model_type = data['model_type']


    if 'name' not in data:
        data['name'] = 'anonymous'
        print("Missing model name. Set as '{}'".format(data['name']))



    if 'auxiliary' in data['symbols']:
        aux = data['symbols'].pop('auxiliary')
        data['symbols']['auxiliaries'] = aux

    # check equations
    if 'equations' not in data:
        raise Exception("Missing section: 'equations'.")

    if 'calibration' not in data:
        raise Exception("Missing section: 'calibration'.")


    if 'steady_state' in data['calibration']:
        oldstyle = data['calibration']
        covs = oldstyle['covariances']
        steady = oldstyle['steady_state']
        params = oldstyle['parameters']
        pp = dict()
        pp.update(steady)
        pp.update(params)
        data['calibration'] = pp
        data['covariances'] = eval(
            "numpy.array({}, dtype='object')".format(covs)
        )

    # model specific

    if model_type in ('dtcscc', 'dynare'):
<<<<<<< HEAD
        if 'covariances' not in data:
            raise Exception(
                "Missing section (model {}): 'covariances'.".format(model_type)
            )
        symbolic_covariances = data['covariances']

    if model_type == 'dtmscc':
        if 'markov_chain' not in data:
            raise Exception(
                "Missing section (model {}): 'markov_chain'.".format(model_type)
            )
        symbolic_markov_chain = data['markov_chain']
=======
        if 'distribution' not in data:
            if 'covariances' in data:
                data['distribution'] = {'Normal':data['covariances']}
            else:
                raise Exception(
                    "Missing section (model type {}): 'distribution'.".format(model_type)
                )

        # TODO: accept non normal distributions
        data['covariances'] = data['distribution']['Normal']

    if model_type == 'dtmscc':
        if 'discrete_transition' not in data:
            if 'markov_chain' not in data:
                raise Exception(
                    "Missing section (model {}): 'discrete_transition'.".format(model_type)
                )
            else:
                data['discrete_transition'] = {'MarkovChain': data['markov_chain']}

        # data['markov_chain'] = data['distribution']['MarkovChain']

>>>>>>> 5d70c511

    model_name = data['name']
    symbols = data['symbols']
    symbolic_equations = data['equations']
    symbolic_calibration = data['calibration']

    # all symbols are initialized to nan
    # except shocks and markov_states which are initialized to 0
    initial_values = {
        'shocks': 0,
        'markov_states': 0,
        'controls': float('nan'),
        'states': float('nan')
    }

    for symbol_group in symbols:
        if symbol_group in initial_values:
            default = initial_values[symbol_group]
        else:
            default = float('nan')
        for s in symbols[symbol_group]:
            if s not in symbolic_calibration:
                symbolic_calibration[s] = default


    # read covariance matrix

    symbolic_covariances = data.get('covariances')

    if symbolic_covariances is not None:
        try:
            tl = numpy.array(symbolic_covariances, dtype='object')
        except:
            msg = "Incorrect covariances matrix: {}.".format(
                symbolic_covariances
            )
            raise Exception(msg)
        try:
            assert(tl.ndim == 2)
            assert(tl.shape[0] == tl.shape[1])
        except:
            msg = """Covariances matrix should be square.\
            Found {} matrix""".format(tl.shape)
            raise Exception(msg)
        symbolic_covariances = tl

    symbolic_distribution = data.get('distribution')
    symbolic_discrete_transition = data.get('discrete_transition')

    definitions = data.get('definitions', {})


    options = data.get('options')

    infos = dict()
    infos['filename'] = fname
    infos['name'] = model_name
    infos['type'] = model_type

    from dolo.compiler.model_symbolic import SymbolicModel
    smodel = SymbolicModel(model_name, model_type, symbols, symbolic_equations,
<<<<<<< HEAD
                           symbolic_calibration, symbolic_covariances,
                           symbolic_markov_chain,
=======
                           symbolic_calibration,
                           discrete_transition=symbolic_discrete_transition,
                           distribution=symbolic_distribution,
>>>>>>> 5d70c511
                           options=options, definitions=definitions)

    if return_symbolic:
        return smodel

    if model_type in ('dtcscc','dtmscc'):
        from dolo.compiler.model_numeric import NumericModel
        model = NumericModel(smodel, infos=infos)
    else:
        from dolo.compiler.model_dynare import DynareModel
        model = DynareModel(smodel, infos=infos)
    return model


if __name__ == "__main__":

    # fname = "../../examples/models/rbc.yaml"
    fname = "examples/models/integration_A.yaml"

    import os
    print(os.getcwd())

    model = yaml_import(fname)

    print("calib")
    # print(model.calibration['parameters'])


    print(model)

    print(model.get_calibration(['beta']))
    model.set_calibration(beta=0.95)

    print( model.get_calibration(['beta']))


    print(model)

    s = model.calibration['states'][None,:]
    x = model.calibration['controls'][None,:]
    e = model.calibration['shocks'][None,:]

    p = model.calibration['parameters'][None,:]

    S = model.functions['transition'](s,x,e,p)
    lb = model.functions['arbitrage_lb'](s,p)
    ub = model.functions['arbitrage_ub'](s,p)


    print(S)

    print(lb)
    print(ub)


    # print(model.calibration['parameters'])<|MERGE_RESOLUTION|>--- conflicted
+++ resolved
@@ -57,6 +57,7 @@
     if 'calibration' not in data:
         raise Exception("Missing section: 'calibration'.")
 
+    options = data.get('options')
 
     if 'steady_state' in data['calibration']:
         oldstyle = data['calibration']
@@ -74,20 +75,12 @@
     # model specific
 
     if model_type in ('dtcscc', 'dynare'):
-<<<<<<< HEAD
         if 'covariances' not in data:
             raise Exception(
                 "Missing section (model {}): 'covariances'.".format(model_type)
             )
         symbolic_covariances = data['covariances']
-
-    if model_type == 'dtmscc':
-        if 'markov_chain' not in data:
-            raise Exception(
-                "Missing section (model {}): 'markov_chain'.".format(model_type)
-            )
-        symbolic_markov_chain = data['markov_chain']
-=======
+    if model_type in ('dtcscc', 'dynare'):
         if 'distribution' not in data:
             if 'covariances' in data:
                 data['distribution'] = {'Normal':data['covariances']}
@@ -96,6 +89,12 @@
                     "Missing section (model type {}): 'distribution'.".format(model_type)
                 )
 
+    if model_type == 'dtmscc':
+        if 'markov_chain' not in data:
+            raise Exception(
+                "Missing section (model {}): 'markov_chain'.".format(model_type)
+            )
+        symbolic_markov_chain = data['markov_chain']
         # TODO: accept non normal distributions
         data['covariances'] = data['distribution']['Normal']
 
@@ -110,7 +109,6 @@
 
         # data['markov_chain'] = data['distribution']['MarkovChain']
 
->>>>>>> 5d70c511
 
     model_name = data['name']
     symbols = data['symbols']
@@ -172,14 +170,9 @@
 
     from dolo.compiler.model_symbolic import SymbolicModel
     smodel = SymbolicModel(model_name, model_type, symbols, symbolic_equations,
-<<<<<<< HEAD
-                           symbolic_calibration, symbolic_covariances,
-                           symbolic_markov_chain,
-=======
                            symbolic_calibration,
                            discrete_transition=symbolic_discrete_transition,
                            distribution=symbolic_distribution,
->>>>>>> 5d70c511
                            options=options, definitions=definitions)
 
     if return_symbolic:
