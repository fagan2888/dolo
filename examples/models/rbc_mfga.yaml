--- conflicted
+++ resolved
@@ -52,13 +52,9 @@
     c: z*k^alpha*n^(1-alpha) - i
 
 
-discrete_transition:
+markov_chain:
 
-<<<<<<< HEAD
-    AR1:  #  autoMATIC discretizatino using Rouwenhorst
-=======
     AR1:  #  automatic discretization using Rouwenhorst
->>>>>>> 5d70c511
 
          rho: 0.9
          sigma:
